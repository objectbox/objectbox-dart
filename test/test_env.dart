--- conflicted
+++ resolved
@@ -2,21 +2,16 @@
 import "entity.dart";
 import 'objectbox.g.dart';
 
-class TestEnv<Entity> {
+class TestEnv {
   final Directory dir;
   Store store;
-  Box<Entity> box;
+  Box<TestEntity> box;
 
-  TestEnv(EntityDefinition<Entity> definition, String name) : dir = Directory("testdata-" + name) {
+  TestEnv(String name) : dir = Directory("testdata-" + name) {
     if (dir.existsSync()) dir.deleteSync(recursive: true);
 
-<<<<<<< HEAD
-    store = Store([definition], directory: dir.path);
-    box = Box<Entity>(store);
-=======
     store = Store(getObjectBoxModel(), directory: dir.path);
     box = Box<TestEntity>(store);
->>>>>>> 215c557a
   }
 
   close() {
