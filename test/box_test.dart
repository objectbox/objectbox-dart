--- conflicted
+++ resolved
@@ -88,73 +88,64 @@
     });
   });
 
-<<<<<<< HEAD
+  test(".count() works", () {
+    expect(box.count(), equals(0));
+    List<int> ids = box.putMany(simple_items);
+    expect(box.count(), equals(6));
+    expect(box.count(limit: 2), equals(2));
+    expect(box.count(limit: 10), equals(6));
+    //add more
+    ids.addAll(box.putMany(simple_items));
+    expect(box.count(), equals(12));
+  });
+
+  test(".isEmpty() works", () {
+    bool isEmpty = box.isEmpty();
+    expect(isEmpty, equals(true));
+    //check complementary
+    final List<int> ids = box.putMany(simple_items);
+    isEmpty = box.isEmpty();
+    expect(isEmpty, equals(false));
+  });
+
+  test(".remove(id) works", () {
+    final List<int> ids = box.putMany(simple_items);
+    //check if single id remove works
+    expect(box.remove(ids[1]), equals(true));
+    expect(box.count(), equals(5));
+    //check what happens if id already deleted -> throws OBJBOXEX 404
+    bool success = box.remove(ids[1]);
+    expect(box.count(), equals(5));
+    expect(success, equals(false));
+  });
+
+  test(".removeMany(ids) works", () {
+    final List<int> ids = box.putMany(simple_items);
+    expect(box.count(), equals(6));
+    box.removeMany(ids.sublist(4));
+    expect(box.count(), equals(4));
+    //again test what happens if ids already deleted
+    box.removeMany(ids.sublist(4));
+    expect(box.count(), equals(4));
+
+    // verify the right items were removed
+    final List<int> remainingIds = box.getAll().map((o) => (o as TestEntity).id).toList();
+    expect(remainingIds, unorderedEquals(ids.sublist(0, 4)));
+  });
+
+  test(".removeAll() works", () {
+    List<int> ids = box.putMany(simple_items);
+    int removed = box.removeAll();
+    expect(removed, equals(6));
+    expect(box.count(), equals(0));
+    //try with different number of items
+    List<TestEntity> items = ["one", "two", "three"].map((s) => TestEntity.construct(s)).toList();
+    ids.addAll(box.putMany(items));
+    removed = box.removeAll();
+    expect(removed, equals(3));
+  });
+
   tearDown(() {
     env.close();
-=======
-    test(".count() works", () {
-      expect(box.count(), equals(0));
-      List<int> ids = box.putMany(simple_items);
-      expect(box.count(), equals(6));
-      expect(box.count(limit: 2), equals(2));
-      expect(box.count(limit: 10), equals(6));
-      //add more
-      ids.addAll(box.putMany(simple_items));
-      expect(box.count(), equals(12));
-    });
-
-    test(".isEmpty() works", () {
-      bool isEmpty = box.isEmpty();
-      expect(isEmpty, equals(true));
-      //check complementary
-      final List<int> ids = box.putMany(simple_items);
-      isEmpty = box.isEmpty();
-      expect(isEmpty, equals(false));
-    });
-
-    test(".remove(id) works", () {
-      final List<int> ids = box.putMany(simple_items);
-      //check if single id remove works
-      expect(box.remove(ids[1]), equals(true));
-      expect(box.count(), equals(5));
-      //check what happens if id already deleted -> throws OBJBOXEX 404
-      bool success = box.remove(ids[1]);
-      expect(box.count(), equals(5));
-      expect(success, equals(false));
-    });
-
-    test(".removeMany(ids) works", () {
-      final List<int> ids = box.putMany(simple_items);
-      expect(box.count(), equals(6));
-      box.removeMany(ids.sublist(4));
-      expect(box.count(), equals(4));
-      //again test what happens if ids already deleted
-      box.removeMany(ids.sublist(4));
-      expect(box.count(), equals(4));
-
-      // verify the right items were removed
-      final List<int> remainingIds = box.getAll().map((o) => (o as TestEntity).id).toList();
-      expect(remainingIds, unorderedEquals(ids.sublist(0, 4)));
-    });
-
-    test(".removeAll() works", () {
-      List<int> ids = box.putMany(simple_items);
-      int removed = box.removeAll();
-      expect(removed, equals(6));
-      expect(box.count(), equals(0));
-      //try with different number of items
-      List<TestEntity> items = ["one", "two", "three"].map((s) => TestEntity.construct(s)).toList();
-      ids.addAll(box.putMany(items));
-      removed = box.removeAll();
-      expect(removed, equals(3));
-    });
-
-    tearDown(() {
-      if (store != null) store.close();
-      store = null;
-      var dir = new Directory("objectbox");
-      if (dir.existsSync()) dir.deleteSync(recursive: true);
-    });
->>>>>>> c30d800a
   });
 }