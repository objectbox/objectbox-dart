{
  "_note1": "KEEP THIS FILE! Check it into a version control system (VCS) like git.",
  "_note2": "ObjectBox manages crucial IDs for your object model. See docs for details.",
  "_note3": "If you have VCS merge conflicts, you must resolve them according to ObjectBox docs.",
  "entities": [
    {
      "id": "1:4630700155272683157",
      "lastPropertyId": "14:2723176855509462268",
      "name": "TestEntity",
      "properties": [
        {
          "id": "1:1502777149103994787",
          "name": "id",
          "type": 6,
          "flags": 1
        },
        {
          "id": "6:8781628815078474903",
          "name": "tString",
          "type": 9
        },
        {
          "id": "7:5299761038467402404",
          "name": "tLong",
          "type": 6
        },
        {
          "id": "8:1976998491457153075",
          "name": "tDouble",
          "type": 8
        },
        {
          "id": "9:1154276539119845739",
          "name": "tBool",
          "type": 1
        },
        {
          "id": "10:2282338232048040762",
          "name": "tByte",
          "type": 2
        },
        {
          "id": "11:5018857082681879548",
          "name": "tShort",
          "type": 3
        },
        {
          "id": "12:6866215398248463386",
          "name": "tChar",
          "type": 4
        },
        {
          "id": "13:7872654335995148480",
          "name": "tInt",
          "type": 5
        },
        {
          "id": "14:2723176855509462268",
          "name": "tFloat",
          "type": 7
        }
      ]
    },
    {
      "id": "2:2679953000475642792",
      "lastPropertyId": "11:2900967122054840440",
      "name": "TestEntityProperty",
      "properties": [
        {
          "id": "1:118121232448890483",
          "name": "id",
          "type": 6,
          "flags": 1
        },
        {
          "id": "2:8913396295192638938",
          "name": "tBool",
          "type": 1
        },
        {
          "id": "3:7399685737415196420",
          "name": "tLong",
          "type": 6
        },
        {
          "id": "4:5773372525238577573",
          "name": "tDouble",
          "type": 8
        },
        {
          "id": "5:1652533532846680965",
          "name": "tString",
          "type": 9
        },
        {
          "id": "7:2032187304851276864",
          "name": "tShort",
          "type": 3
        },
        {
          "id": "8:263290714597678490",
          "name": "tChar",
          "type": 4
        },
        {
          "id": "9:2191004797635629014",
          "name": "tInt",
          "type": 5
        },
        {
          "id": "10:6174275661850707374",
          "name": "tFloat",
          "type": 7
        },
        {
          "id": "11:2900967122054840440",
          "name": "tByte",
          "type": 2
        }
      ]
<<<<<<< HEAD
    },
    {
      "id": "3:6730217703898753637",
      "lastPropertyId": "2:7614014391159954870",
      "name": "Note",
      "properties": [
        {
          "id": "1:8392791605721979156",
          "name": "id",
          "type": 6,
          "flags": 1
        },
        {
          "id": "2:7614014391159954870",
          "name": "text",
          "type": 9
        }
      ]
    }
  ],
  "lastEntityId": "3:6730217703898753637",
=======
    }
  ],
  "lastEntityId": "2:2679953000475642792",
>>>>>>> cde44e67
  "lastIndexId": "0:0",
  "lastRelationId": "0:0",
  "lastSequenceId": "0:0",
  "modelVersion": 5,
  "modelVersionParserMinimum": 5,
  "retiredEntityUids": [],
  "retiredIndexUids": [],
  "retiredPropertyUids": [
    5849170199816666167,
    6119953496456269132,
    1043358010384181585,
    8886007565639578393,
    1874578842943403707
  ],
  "retiredRelationUids": [],
  "version": 1
}<|MERGE_RESOLUTION|>--- conflicted
+++ resolved
@@ -118,33 +118,9 @@
           "type": 2
         }
       ]
-<<<<<<< HEAD
-    },
-    {
-      "id": "3:6730217703898753637",
-      "lastPropertyId": "2:7614014391159954870",
-      "name": "Note",
-      "properties": [
-        {
-          "id": "1:8392791605721979156",
-          "name": "id",
-          "type": 6,
-          "flags": 1
-        },
-        {
-          "id": "2:7614014391159954870",
-          "name": "text",
-          "type": 9
-        }
-      ]
-    }
-  ],
-  "lastEntityId": "3:6730217703898753637",
-=======
     }
   ],
   "lastEntityId": "2:2679953000475642792",
->>>>>>> cde44e67
   "lastIndexId": "0:0",
   "lastRelationId": "0:0",
   "lastSequenceId": "0:0",
