library query;

import 'dart:ffi';
import 'package:ffi/ffi.dart' show allocate, free, Utf8;

import '../store.dart';
import '../common.dart';
import '../bindings/bindings.dart';
import '../bindings/constants.dart';
import '../bindings/data_visitor.dart';
import '../bindings/flatbuffers.dart';
import '../bindings/helpers.dart';
import '../bindings/structs.dart';
import '../bindings/signatures.dart';

part 'builder.dart';
part 'property.dart';

class Order {
  /// Reverts the order from ascending (default) to descending.
  static final descending = 1;

  /// Makes upper case letters (e.g. 'Z') be sorted before lower case letters (e.g. 'a').
  /// If not specified, the default is case insensitive for ASCII characters.
  static final caseSensitive = 2;

  /// For scalars only: changes the comparison to unsigned (default is signed).
  static final unsigned = 4;

  /// null values will be put last.
  /// If not specified, by default null values will be put first.
  static final nullsLast = 8;

  /// null values should be treated equal to zero (scalars only).
  static final nullsAsZero = 16;
}

/// The QueryProperty types are responsible for the operator overloading.
/// A QueryBuilder will be constructed, based on the any / all operations applied.
/// When build() is called on the QueryBuilder a Query object will be created.
class QueryProperty {
  final int _propertyId;
  final int _entityId;
  final int _type;

  QueryProperty(this._entityId, this._propertyId, this._type);

  Condition isNull() {
    // the integer serves as a dummy type, to initialize the base type
    return IntegerCondition(ConditionOp.isNull, this, null, null);
  }

  Condition notNull() {
    return IntegerCondition(ConditionOp.notNull, this, null, null);
  }
}

class QueryStringProperty extends QueryProperty {
  QueryStringProperty({int entityId, int propertyId, int obxType})
      : super(entityId, propertyId, obxType);

  Condition _op(String p, ConditionOp cop, [bool caseSensitive = false]) {
    return StringCondition(cop, this, p, null, caseSensitive);
  }

  Condition _opList(List<String> list, ConditionOp cop,
      [bool caseSensitive = false]) {
    return StringCondition._fromList(cop, this, list, caseSensitive);
  }

  Condition equals(String p, {bool caseSensitive = false}) {
    return _op(p, ConditionOp.eq, caseSensitive);
  }

  Condition notEquals(String p, {bool caseSensitive = false}) {
    return _op(p, ConditionOp.notEq, caseSensitive);
  }

  Condition endsWith(String p, {bool caseSensitive = false}) {
    return _op(p, ConditionOp.stringEnds, caseSensitive);
  }

  Condition startsWith(String p, {bool caseSensitive = false}) {
    return _op(p, ConditionOp.stringStarts, caseSensitive);
  }

  Condition contains(String p, {bool caseSensitive = false}) {
    return _op(p, ConditionOp.stringContains, caseSensitive);
  }

  Condition inside(List<String> list, {bool caseSensitive = false}) {
    return _opList(list, ConditionOp.inside, caseSensitive);
  }

  Condition notIn(List<String> list, {bool caseSensitive = false}) {
    return _opList(list, ConditionOp.notIn, caseSensitive);
  }

  /// Using [withEqual] is deprecated, use [greaterOrEqual] instead.
  Condition greaterThan(String p,
      {bool caseSensitive = false, bool withEqual = false}) {
    if (withEqual) {
      return greaterOrEqual(p, caseSensitive: caseSensitive);
    } else {
      return _op(p, ConditionOp.gt, caseSensitive);
    }
  }

  Condition greaterOrEqual(String p, {bool caseSensitive = false}) {
    return _op(p, ConditionOp.greaterOrEq, caseSensitive);
  }

  /// Using [withEqual] is deprecated, use [lessOrEqual] instead.
  Condition lessThan(String p,
      {bool caseSensitive = false, bool withEqual = false}) {
    if (withEqual) {
      return lessOrEqual(p, caseSensitive: caseSensitive);
    } else {
      return _op(p, ConditionOp.lt, caseSensitive);
    }
  }

  Condition lessOrEqual(String p, {bool caseSensitive = false}) {
    return _op(p, ConditionOp.lessOrEq, caseSensitive);
  }

//  Condition operator ==(String p) => equals(p); // see issue #43
//  Condition operator != (String p) => notEqual(p); // not overloadable
}

class QueryIntegerProperty extends QueryProperty {
  QueryIntegerProperty({int entityId, int propertyId, int obxType})
      : super(entityId, propertyId, obxType);

  Condition _op(int p, ConditionOp cop) {
    return IntegerCondition(cop, this, p, 0);
  }

  Condition _opList(List<int> list, ConditionOp cop) {
    return IntegerCondition.fromList(cop, this, list);
  }

  Condition equals(int p) {
    return _op(p, ConditionOp.eq);
  }

  Condition notEquals(int p) {
    return _op(p, ConditionOp.notEq);
  }

  Condition greaterThan(int p) {
    return _op(p, ConditionOp.gt);
  }

  Condition lessThan(int p) {
    return _op(p, ConditionOp.lt);
  }

  Condition operator <(int p) => lessThan(p);

  Condition operator >(int p) => greaterThan(p);

  Condition inside(List<int> list) {
    return _opList(list, ConditionOp.inside);
  }

  Condition notInList(List<int> list) {
    return _opList(list, ConditionOp.notIn);
  }

  Condition notIn(List<int> list) {
    return notInList(list);
  }

// Condition operator != (int p) => notEqual(p); // not overloadable
// Condition operator ==(int p) => equals(p); // see issue #43
}

class QueryDoubleProperty extends QueryProperty {
  QueryDoubleProperty({int entityId, int propertyId, int obxType})
      : super(entityId, propertyId, obxType);

  Condition _op(ConditionOp op, double p1, double p2) {
    return DoubleCondition(op, this, p1, p2);
  }

  Condition between(double p1, double p2) {
    return _op(ConditionOp.between, p1, p2);
  }

  // NOTE: objectbox-c doesn't support double/float equality (because it's a rather peculiar thing).
  // Therefore, we're currently not providing this in Dart either, not even with some `between()` workarounds.
  // Condition equals(double p) {
  //    _op(ConditionOp.eq, p);
  // }

  Condition greaterThan(double p) {
    return _op(ConditionOp.gt, p, null);
  }

  Condition lessThan(double p) {
    return _op(ConditionOp.lt, p, null);
  }

  Condition operator <(double p) => lessThan(p);

  Condition operator >(double p) => greaterThan(p);

// Note: currently not supported - override the operator and throw explicitly to prevent the default comparison.
// void operator ==(double p) => DoubleCondition(ConditionOp.eq, this, null, null); // see issue #43
}

class QueryBooleanProperty extends QueryProperty {
  QueryBooleanProperty({int entityId, int propertyId, int obxType})
      : super(entityId, propertyId, obxType);

  Condition equals(bool p) {
    return IntegerCondition(ConditionOp.eq, this, (p ? 1 : 0));
  }

  Condition notEquals(bool p) {
    return IntegerCondition(ConditionOp.notEq, this, (p ? 1 : 0));
  }

// Condition operator ==(bool p) => equals(p); // see issue #43
}

enum ConditionOp {
  isNull,
  notNull,
  eq,
  notEq,
  stringContains,
  stringStarts,
  stringEnds,
  gt,
  greaterOrEq,
  lt,
  lessOrEq,
  inside,
  notIn,
  between,
}

abstract class Condition {
  // using & because && is not overridable
  Condition operator &(Condition rh) => and(rh);

  Condition and(Condition rh) {
    if (this is ConditionGroupAll) {
      // no need for brackets
      return ConditionGroupAll(
          [...(this as ConditionGroupAll)._conditions, rh]);
    }
    return ConditionGroupAll([this, rh]);
  }

  Condition andAll(List<Condition> rh) {
    return ConditionGroupAll([this, ...rh]);
  }

  // using | because || is not overridable
  Condition operator |(Condition rh) => or(rh);

  Condition or(Condition rh) {
    if (this is ConditionGroupAny) {
      // no need for brackets
      return ConditionGroupAny(
          [...(this as ConditionGroupAny)._conditions, rh]);
    }
    return ConditionGroupAny([this, rh]);
  }

  Condition orAny(List<Condition> rh) {
    return ConditionGroupAny([this, ...rh]);
  }

  int apply(QueryBuilder builder, bool isRoot);
}

abstract class PropertyCondition<DartType> extends Condition {
  final QueryProperty _property;
  DartType _value, _value2;
  List<DartType> _list;

  final ConditionOp _op;

  PropertyCondition(this._op, this._property, this._value, [this._value2]);

  PropertyCondition.fromList(this._op, this._property, this._list);

  int tryApply(QueryBuilder builder) {
    switch (_op) {
      case ConditionOp.isNull:
        return bindings.obx_qb_null(builder._cBuilder, _property._propertyId);
      case ConditionOp.notNull:
        return bindings.obx_qb_not_null(
            builder._cBuilder, _property._propertyId);
      default:
        return 0;
    }
  }
}

class StringCondition extends PropertyCondition<String> {
  bool _caseSensitive;

  StringCondition(ConditionOp op, QueryProperty prop, String value,
      [String value2, bool caseSensitive])
      : super(op, prop, value, value2) {
    _caseSensitive = caseSensitive;
  }

  StringCondition._fromList(
      ConditionOp op, QueryProperty prop, List<String> list, bool caseSensitive)
      : super.fromList(op, prop, list) {
    _caseSensitive = caseSensitive;
  }

  int _op1(QueryBuilder builder, obx_qb_cond_string_op_1_dart_t func) {
    final cStr = Utf8.toUtf8(_value);
    try {
      return func(builder._cBuilder, _property._propertyId, cStr,
          _caseSensitive ? 1 : 0);
    } finally {
      free(cStr);
    }
  }

  int _inside(QueryBuilder builder) {
    final func = bindings.obx_qb_in_strings;
    final listLength = _list.length;
    final arrayOfCStrings = allocate<Pointer<Utf8>>(count: listLength);
    try {
      for (var i = 0; i < _list.length; i++) {
        arrayOfCStrings[i] = Utf8.toUtf8(_list[i]);
      }
      return func(builder._cBuilder, _property._propertyId, arrayOfCStrings,
          listLength, _caseSensitive ? 1 : 0);
    } finally {
      for (var i = 0; i < _list.length; i++) {
        free(arrayOfCStrings.elementAt(i).value);
      }
      free(arrayOfCStrings);
    }
  }

  @override
  int apply(QueryBuilder builder, bool isRoot) {
    final c = tryApply(builder);
    if (c != 0) {
      return c;
    }

    switch (_op) {
      case ConditionOp.eq:
        return _op1(builder, bindings.obx_qb_equals_string);
      case ConditionOp.notEq:
        return _op1(builder, bindings.obx_qb_not_equals_string);
      case ConditionOp.stringContains:
        return _op1(builder, bindings.obx_qb_contains_string);
      case ConditionOp.stringStarts:
        return _op1(builder, bindings.obx_qb_starts_with_string);
      case ConditionOp.stringEnds:
        return _op1(builder, bindings.obx_qb_ends_with_string);
      case ConditionOp.lt:
        return _op1(builder, bindings.obx_qb_less_than_string);
      case ConditionOp.lessOrEq:
        return _op1(builder, bindings.obx_qb_less_or_equal_string);
      case ConditionOp.gt:
        return _op1(builder, bindings.obx_qb_greater_than_string);
      case ConditionOp.greaterOrEq:
        return _op1(builder, bindings.obx_qb_greater_or_equal_string);
      case ConditionOp.inside:
        return _inside(builder); // bindings.obx_qb_string_in
      default:
        throw Exception('Unsupported operation ${_op.toString()}');
    }
  }
}

class IntegerCondition extends PropertyCondition<int> {
  IntegerCondition(ConditionOp op, QueryProperty prop, int value, [int value2])
      : super(op, prop, value, value2);

  IntegerCondition.fromList(ConditionOp op, QueryProperty prop, List<int> list)
      : super.fromList(op, prop, list);

  int _op1(QueryBuilder builder, obx_qb_cond_operator_1_dart_t<int> func) {
    return func(builder._cBuilder, _property._propertyId, _value);
  }

  // ideally it should be implemented like this, but this doesn't work, TODO report to google, doesn't work with 2.6 yet
  /*
  int _opList<P extends NativeType>(QueryBuilder builder, obx_qb_cond_operator_in_dart_t<P> func) {

    int length = _list.length;
    final listPtr = allocate<P>(count: length);
    try {
      for (var i=0; i<length; i++) {
        listPtr[i] = _list[i] as int; // Error: Expected type 'P' to be a valid and instantiated subtype of 'NativeType'. // wtf? Compiler bug?
      }
      return func(builder._cBuilder, _property.propertyId, listPtr, length);
    }finally {
      free(listPtr);
    }
  }
  */

  // TODO replace nasty duplication with implementation above, when fix is in
  int _opList32(
      QueryBuilder builder, obx_qb_cond_operator_in_dart_t<Int32> func) {
    final length = _list.length;
    final listPtr = allocate<Int32>(count: length);
    try {
      for (var i = 0; i < length; i++) {
        listPtr[i] = _list[i];
      }
      return func(builder._cBuilder, _property._propertyId, listPtr, length);
    } finally {
      free(listPtr);
    }
  }

  // TODO replace duplication with implementation above, when fix is in
  int _opList64(
      QueryBuilder builder, obx_qb_cond_operator_in_dart_t<Int64> func) {
    final length = _list.length;
    final listPtr = allocate<Int64>(count: length);
    try {
      for (var i = 0; i < length; i++) {
        listPtr[i] = _list[i];
      }
      return func(builder._cBuilder, _property._propertyId, listPtr, length);
    } finally {
      free(listPtr);
    }
  }

  @override
  int apply(QueryBuilder builder, bool isRoot) {
    final c = tryApply(builder);
    if (c != 0) {
      return c;
    }

    switch (_op) {
      case ConditionOp.eq:
        return _op1(builder, bindings.obx_qb_equals_int);
      case ConditionOp.notEq:
        return _op1(builder, bindings.obx_qb_not_equals_int);
      case ConditionOp.gt:
        return _op1(builder, bindings.obx_qb_greater_than_int);
      case ConditionOp.lt:
        return _op1(builder, bindings.obx_qb_less_than_int);
      case ConditionOp.between:
        return bindings.obx_qb_between_2ints(
            builder._cBuilder, _property._propertyId, _value, _value2);
      case ConditionOp.inside:
        switch (_property._type) {
          case OBXPropertyType.Int:
            return _opList32(builder, bindings.obx_qb_in_int32s);
          case OBXPropertyType.Long:
            return _opList64(builder, bindings.obx_qb_in_int64s);
          default:
            throw Exception('Unsupported type for IN: ${_property._type}');
        }
        break;
      case ConditionOp.notIn:
        switch (_property._type) {
          case OBXPropertyType.Int:
            return _opList32(builder, bindings.obx_qb_not_in_int32s);
          case OBXPropertyType.Long:
            return _opList64(builder, bindings.obx_qb_not_in_int64s);
          default:
            throw Exception('Unsupported type for IN: ${_property._type}');
        }
        break;
      default:
        throw Exception('Unsupported operation ${_op.toString()}');
    }
  }
}

class DoubleCondition extends PropertyCondition<double> {
  DoubleCondition(
      ConditionOp op, QueryProperty prop, double value, double value2)
      : super(op, prop, value, value2) {
    assert(op != ConditionOp.eq,
        'Equality operator is not supported on floating point numbers - use between() instead.');
  }

  int _op1(QueryBuilder builder, obx_qb_cond_operator_1_dart_t<double> func) {
    return func(builder._cBuilder, _property._propertyId, _value);
  }

  @override
  int apply(QueryBuilder builder, bool isRoot) {
    final c = tryApply(builder);
    if (c != 0) {
      return c;
    }

    switch (_op) {
      case ConditionOp.gt:
        return _op1(builder, bindings.obx_qb_greater_than_double);
      case ConditionOp.lt:
        return _op1(builder, bindings.obx_qb_less_than_double);
      case ConditionOp.between:
        return bindings.obx_qb_between_2doubles(
            builder._cBuilder, _property._propertyId, _value, _value2);
      default:
        throw Exception('Unsupported operation ${_op.toString()}');
    }
  }
}

class ConditionGroup extends Condition {
  final List<Condition> _conditions;
  final obx_qb_join_op_dart_t _func;

  ConditionGroup(this._conditions, this._func);

  @override
  int apply(QueryBuilder builder, bool isRoot) {
    final size = _conditions.length;

    if (size == 0) {
      return -1; // -1 instead of 0 which indicates an error
    } else if (size == 1) {
      return _conditions[0].apply(builder, isRoot);
    }

    final intArrayPtr = allocate<Int32>(count: size);
    try {
      for (var i = 0; i < size; ++i) {
        final cid = _conditions[i].apply(builder, false);
        if (cid == 0) {
          builder._throwExceptionIfNecessary();
          throw Exception(
              'Failed to create condition ' + _conditions[i].toString());
        }

        intArrayPtr[i] = cid;
      }

      // root All (AND) is implicit so no need to actually combine the conditions
      if (isRoot && this is ConditionGroupAll) {
        return -1; // no error but no condition ID either
      }

      return _func(builder._cBuilder, intArrayPtr, size);
    } finally {
      free(intArrayPtr);
    }
  }
}

class ConditionGroupAny extends ConditionGroup {
  ConditionGroupAny(conditions) : super(conditions, bindings.obx_qb_any);
}

class ConditionGroupAll extends ConditionGroup {
  ConditionGroupAll(conditions) : super(conditions, bindings.obx_qb_all);
}

class Query<T> {
  Pointer<Void> _cQuery;
  Store store;
  OBXFlatbuffersManager _fbManager;
  int entityId;

  // package private ctor
  Query._(this.store, this._fbManager, Pointer<Void> cBuilder, this.entityId) {
    _cQuery = checkObxPtr(bindings.obx_query_create(cBuilder), "create query");
  }

  /// Configure an [offset] for this query.
  ///
  /// All methods that support offset will return/process Objects starting at
  /// this offset. Example use case: use together with limit to get a slice of
  /// the whole result, e.g. for "result paging".
  ///
  /// Call with offset=0 to reset to the default behavior,
  /// i.e. starting from the first element.
  void offset(int offset) {
    checkObx(bindings.obx_query_offset(_cQuery, offset));
  }

  /// Configure a [limit] for this query.
  ///
  /// All methods that support limit will return/process only the given number
  /// of Objects. Example use case: use together with offset to get a slice of
  /// the whole result, e.g. for "result paging".
  ///
  /// Call with limit=0 to reset to the default behavior -
  /// zero limit means no limit applied.
  void limit(int limit) {
    checkObx(bindings.obx_query_limit(_cQuery, limit));
  }

  int count() {
    final ptr = allocate<Uint64>(count: 1);
    try {
      checkObx(bindings.obx_query_count(_cQuery, ptr));
      return ptr.value;
    } finally {
      free(ptr);
    }
  }

  // TODO Document wrap with closure to fake auto close
  void close() {
    checkObx(bindings.obx_query_close(_cQuery));
  }

  /// Finds Objects matching the query and returns the first result or null
  /// if there are no results.
  T findFirst() {
    offset(0);
    limit(1);
    final list = find();
    return (list.isEmpty ? null : list[0]);
  }

  /// Finds Objects matching the query and returns their IDs.
  ///
  /// [offset] and [limit] are deprecated, explicitly call
  /// the equally named methods.
  List<int> findIds({int offset = 0, int limit = 0}) {
    if (offset > 0) {
      this.offset(offset);
    }
    if (limit > 0) {
      this.limit(limit);
    }
    final idArrayPtr =
        checkObxPtr(bindings.obx_query_find_ids(_cQuery), 'find ids');
    try {
      final idArray = idArrayPtr.ref;
      return idArray.length == 0 ? <int>[] : idArray.items();
    } finally {
      bindings.obx_id_array_free(idArrayPtr);
    }
  }

  /// Finds Objects matching the query.
  ///
  /// [offset] and [limit] are deprecated, explicitly call
  /// the equally named methods.
  List<T> find({int offset = 0, int limit = 0}) {
<<<<<<< HEAD
    return store.runInTransaction(TxMode.Read, () {
=======
    if (offset > 0) {
      this.offset(offset);
    }
    if (limit > 0) {
      this.limit(limit);
    }
    return _store.runInTransaction(TxMode.Read, () {
>>>>>>> 351eb590
      if (bindings.obx_supports_bytes_array() == 1) {
        final bytesArray =
            checkObxPtr(bindings.obx_query_find(_cQuery), 'find');
        try {
          return _fbManager.unmarshalArray(bytesArray);
        } finally {
          bindings.obx_bytes_array_free(bytesArray);
        }
      } else {
        final results = <T>[];
        final visitor = DataVisitor((Pointer<Uint8> dataPtr, int length) {
          final bytes = dataPtr.asTypedList(length);
          results.add(_fbManager.unmarshal(bytes));
          return true;
        });

        final err =
            bindings.obx_query_visit(_cQuery, visitor.fn, visitor.userData);
        visitor.close();
        checkObx(err);
        return results;
      }
    });
  }

  // For testing purposes
  String describe() {
    return cString(bindings.obx_query_describe(_cQuery));
  }

  // For testing purposes
  String describeParameters() {
    return cString(bindings.obx_query_describe_params(_cQuery));
  }

  /// Creates a property query for the given property [qp].
  ///
  /// Uses the same conditions as this query, but results only include the values of the given property.
  /// To obtain results cast the returned [PropertyQuery] to a specific type.
  ///
  /// ```dart
  /// var q = query.property(tInteger) as IntegerPropertyQuery;
  /// var results = q.find()
  /// ```
  ///
  /// Alternatively call a type-specific function.
  /// ```dart
  /// var q = query.integerProperty(tInteger);
  /// ```
  PQ property<PQ extends PropertyQuery>(QueryProperty qp) {
    if (OBXPropertyType.Bool <= qp._type && qp._type <= OBXPropertyType.Long) {
      return IntegerPropertyQuery(_cQuery, qp._propertyId, qp._type) as PQ;
    } else if (OBXPropertyType.Float == qp._type ||
        qp._type == OBXPropertyType.Double) {
      return DoublePropertyQuery(_cQuery, qp._propertyId, qp._type) as PQ;
    } else if (OBXPropertyType.String == qp._type) {
      return StringPropertyQuery(_cQuery, qp._propertyId, qp._type) as PQ;
    } else {
      throw Exception(
          'Property query: unsupported type (OBXPropertyType: ${qp._type})');
    }
  }

  IntegerPropertyQuery integerProperty(QueryProperty qp) {
    return property<IntegerPropertyQuery>(qp);
  }

  DoublePropertyQuery doubleProperty(QueryProperty qp) {
    return property<DoublePropertyQuery>(qp);
  }

  StringPropertyQuery stringProperty(QueryProperty qp) {
    return property<StringPropertyQuery>(qp);
  }
}<|MERGE_RESOLUTION|>--- conflicted
+++ resolved
@@ -649,17 +649,13 @@
   /// [offset] and [limit] are deprecated, explicitly call
   /// the equally named methods.
   List<T> find({int offset = 0, int limit = 0}) {
-<<<<<<< HEAD
-    return store.runInTransaction(TxMode.Read, () {
-=======
     if (offset > 0) {
       this.offset(offset);
     }
     if (limit > 0) {
       this.limit(limit);
     }
-    return _store.runInTransaction(TxMode.Read, () {
->>>>>>> 351eb590
+    return store.runInTransaction(TxMode.Read, () {
       if (bindings.obx_supports_bytes_array() == 1) {
         final bytesArray =
             checkObxPtr(bindings.obx_query_find(_cQuery), 'find');
