library query;

import 'dart:ffi';
import 'package:ffi/ffi.dart' show allocate, free, Utf8;

import '../store.dart';
import '../common.dart';
import '../bindings/bindings.dart';
import '../bindings/constants.dart';
import '../bindings/data_visitor.dart';
import '../bindings/flatbuffers.dart';
import '../bindings/helpers.dart';
import '../bindings/structs.dart';
import '../bindings/signatures.dart';

part 'builder.dart';
part 'property.dart';

class Order {
  /// Reverts the order from ascending (default) to descending.
  static final descending = 1;

  /// Makes upper case letters (e.g. 'Z') be sorted before lower case letters (e.g. 'a').
  /// If not specified, the default is case insensitive for ASCII characters.
  static final caseSensitive = 2;

  /// For scalars only: changes the comparison to unsigned (default is signed).
  static final unsigned = 4;

  /// null values will be put last.
  /// If not specified, by default null values will be put first.
  static final nullsLast = 8;

  /// null values should be treated equal to zero (scalars only).
  static final nullsAsZero = 16;
}

/// The QueryProperty types are responsible for the operator overloading.
/// A QueryBuilder will be constructed, based on the any / all operations applied.
/// When build() is called on the QueryBuilder a Query object will be created.
class QueryProperty {
  final int _propertyId;
  final int _entityId;
  final int _type;

  QueryProperty(this._entityId, this._propertyId, this._type);

  Condition isNull() {
    // the integer serves as a dummy type, to initialize the base type
    return IntegerCondition(ConditionOp.isNull, this, null, null);
  }

  Condition notNull() {
    return IntegerCondition(ConditionOp.notNull, this, null, null);
  }
}

class QueryStringProperty extends QueryProperty {
  QueryStringProperty({int entityId, int propertyId, int obxType})
      : super(entityId, propertyId, obxType);

  Condition _op(String p, ConditionOp cop,
      [bool caseSensitive = false, bool descending = false]) {
    return StringCondition(cop, this, p, null, caseSensitive, descending);
  }

  Condition _opWithEqual(String p, ConditionOp cop,
      [bool caseSensitive = false, bool withEqual = false]) {
    return StringCondition._withEqual(cop, this, p, caseSensitive, withEqual);
  }

  Condition _opList(List<String> list, ConditionOp cop,
      [bool caseSensitive = false]) {
    return StringCondition._fromList(cop, this, list, caseSensitive);
  }

  Condition equals(String p, {bool caseSensitive = false}) {
    return _op(p, ConditionOp.eq, caseSensitive, false);
  }

  Condition notEquals(String p, {bool caseSensitive = false}) {
    return _op(p, ConditionOp.notEq, caseSensitive, false);
  }

  Condition endsWith(String p, {bool descending = false}) {
    return _op(p, ConditionOp.stringEnds, false, descending);
  }

  Condition startsWith(String p, {bool descending = false}) {
    return _op(p, ConditionOp.stringStarts, false, descending);
  }

  Condition contains(String p, {bool caseSensitive = false}) {
    return _op(p, ConditionOp.stringContains, caseSensitive, false);
  }

  Condition inside(List<String> list, {bool caseSensitive = false}) {
    return _opList(list, ConditionOp.inside, caseSensitive);
  }

  Condition notIn(List<String> list, {bool caseSensitive = false}) {
    return _opList(list, ConditionOp.notIn, caseSensitive);
  }

  Condition greaterThan(String p,
      {bool caseSensitive = false, bool withEqual = false}) {
    return _opWithEqual(p, ConditionOp.gt, caseSensitive, withEqual);
  }

  Condition lessThan(String p,
      {bool caseSensitive = false, bool withEqual = false}) {
    return _opWithEqual(p, ConditionOp.lt, caseSensitive, withEqual);
  }

//  Condition operator ==(String p) => equals(p); // see issue #43
//  Condition operator != (String p) => notEqual(p); // not overloadable
}

class QueryIntegerProperty extends QueryProperty {
  QueryIntegerProperty({int entityId, int propertyId, int obxType})
      : super(entityId, propertyId, obxType);

  Condition _op(int p, ConditionOp cop) {
    return IntegerCondition(cop, this, p, 0);
  }

  Condition _opList(List<int> list, ConditionOp cop) {
    return IntegerCondition.fromList(cop, this, list);
  }

  Condition equals(int p) {
    return _op(p, ConditionOp.eq);
  }

  Condition notEquals(int p) {
    return _op(p, ConditionOp.notEq);
  }

  Condition greaterThan(int p) {
    return _op(p, ConditionOp.gt);
  }

  Condition lessThan(int p) {
    return _op(p, ConditionOp.lt);
  }

  Condition operator <(int p) => lessThan(p);

  Condition operator >(int p) => greaterThan(p);

  Condition inside(List<int> list) {
    return _opList(list, ConditionOp.inside);
  }

  Condition notInList(List<int> list) {
    return _opList(list, ConditionOp.notIn);
  }

  Condition notIn(List<int> list) {
    return notInList(list);
  }

// Condition operator != (int p) => notEqual(p); // not overloadable
// Condition operator ==(int p) => equals(p); // see issue #43
}

class QueryDoubleProperty extends QueryProperty {
  QueryDoubleProperty({int entityId, int propertyId, int obxType})
      : super(entityId, propertyId, obxType);

  Condition _op(ConditionOp op, double p1, double p2) {
    return DoubleCondition(op, this, p1, p2);
  }

  Condition between(double p1, double p2) {
    return _op(ConditionOp.between, p1, p2);
  }

  // NOTE: objectbox-c doesn't support double/float equality (because it's a rather peculiar thing).
  // Therefore, we're currently not providing this in Dart either, not even with some `between()` workarounds.
  // Condition equals(double p) {
  //    _op(ConditionOp.eq, p);
  // }

  Condition greaterThan(double p) {
    return _op(ConditionOp.gt, p, null);
  }

  Condition lessThan(double p) {
    return _op(ConditionOp.lt, p, null);
  }

  Condition operator <(double p) => lessThan(p);

  Condition operator >(double p) => greaterThan(p);

// Note: currently not supported - override the operator and throw explicitly to prevent the default comparison.
// void operator ==(double p) => DoubleCondition(ConditionOp.eq, this, null, null); // see issue #43
}

class QueryBooleanProperty extends QueryProperty {
  QueryBooleanProperty({int entityId, int propertyId, int obxType})
      : super(entityId, propertyId, obxType);

  Condition equals(bool p) {
    return IntegerCondition(ConditionOp.eq, this, (p ? 1 : 0));
  }

  Condition notEquals(bool p) {
    return IntegerCondition(ConditionOp.notEq, this, (p ? 1 : 0));
  }

// Condition operator ==(bool p) => equals(p); // see issue #43
}

enum ConditionOp {
  isNull,
  notNull,
  eq,
  notEq,
  stringContains,
  stringStarts,
  stringEnds,
  gt,
  lt,
  inside,
  notIn,
  between,
}

abstract class Condition {
  // using & because && is not overridable
  Condition operator &(Condition rh) => and(rh);

  Condition and(Condition rh) {
    if (this is ConditionGroupAll) {
      // no need for brackets
      return ConditionGroupAll(
          [...(this as ConditionGroupAll)._conditions, rh]);
    }
    return ConditionGroupAll([this, rh]);
  }

  Condition andAll(List<Condition> rh) {
    return ConditionGroupAll([this, ...rh]);
  }

  // using | because || is not overridable
  Condition operator |(Condition rh) => or(rh);

  Condition or(Condition rh) {
    if (this is ConditionGroupAny) {
      // no need for brackets
      return ConditionGroupAny(
          [...(this as ConditionGroupAny)._conditions, rh]);
    }
    return ConditionGroupAny([this, rh]);
  }

  Condition orAny(List<Condition> rh) {
    return ConditionGroupAny([this, ...rh]);
  }

  int apply(QueryBuilder builder, bool isRoot);
}

abstract class PropertyCondition<DartType> extends Condition {
  final QueryProperty _property;
  DartType _value, _value2;
  List<DartType> _list;

  final ConditionOp _op;

  PropertyCondition(this._op, this._property, this._value, [this._value2]);

  PropertyCondition.fromList(this._op, this._property, this._list);

  int tryApply(QueryBuilder builder) {
    switch (_op) {
      case ConditionOp.isNull:
        return bindings.obx_qb_null(builder._cBuilder, _property._propertyId);
      case ConditionOp.notNull:
        return bindings.obx_qb_not_null(
            builder._cBuilder, _property._propertyId);
      default:
        return 0;
    }
  }
}

class StringCondition extends PropertyCondition<String> {
  bool _caseSensitive, _withEqual;

  StringCondition(ConditionOp op, QueryProperty prop, String value,
      [String value2, bool caseSensitive, bool descending])
      : super(op, prop, value, value2) {
    _caseSensitive = caseSensitive;
  }

  StringCondition._fromList(
      ConditionOp op, QueryProperty prop, List<String> list, bool caseSensitive)
      : super.fromList(op, prop, list) {
    _caseSensitive = caseSensitive;
  }

  StringCondition._withEqual(ConditionOp op, QueryProperty prop, String value,
      bool caseSensitive, bool withEqual)
      : super(op, prop, value) {
    _caseSensitive = caseSensitive;
    _withEqual = withEqual;
  }

  int _op1(QueryBuilder builder, obx_qb_cond_string_op_1_dart_t func) {
    final cStr = Utf8.toUtf8(_value);
    try {
      return func(builder._cBuilder, _property._propertyId, cStr,
          _caseSensitive ? 1 : 0);
    } finally {
      free(cStr);
    }
  }

  int _inside(QueryBuilder builder) {
    final func = bindings.obx_qb_string_in;
    final listLength = _list.length;
    final arrayOfCStrings = allocate<Pointer<Utf8>>(count: listLength);
    try {
      for (var i = 0; i < _list.length; i++) {
        arrayOfCStrings[i] = Utf8.toUtf8(_list[i]);
      }
      return func(builder._cBuilder, _property._propertyId, arrayOfCStrings,
          listLength, _caseSensitive ? 1 : 0);
    } finally {
      for (var i = 0; i < _list.length; i++) {
        free(arrayOfCStrings.elementAt(i).value);
      }
      free(arrayOfCStrings);
    }
  }

  int _opWithEqual(QueryBuilder builder, obx_qb_string_lt_gt_op_dart_t func) {
    final cStr = Utf8.toUtf8(_value);
    try {
      return func(builder._cBuilder, _property._propertyId, cStr,
          _caseSensitive ? 1 : 0, _withEqual ? 1 : 0);
    } finally {
      free(cStr);
    }
  }

  @override
  int apply(QueryBuilder builder, bool isRoot) {
    final c = tryApply(builder);
    if (c != 0) {
      return c;
    }

    switch (_op) {
      case ConditionOp.eq:
        return _op1(builder, bindings.obx_qb_string_equal);
      case ConditionOp.notEq:
        return _op1(builder, bindings.obx_qb_string_not_equal);
      case ConditionOp.stringContains:
        return _op1(builder, bindings.obx_qb_string_contains);
      case ConditionOp.stringStarts:
        return _op1(builder, bindings.obx_qb_string_starts_with);
      case ConditionOp.stringEnds:
        return _op1(builder, bindings.obx_qb_string_ends_with);
      case ConditionOp.lt:
        return _opWithEqual(builder, bindings.obx_qb_string_less);
      case ConditionOp.gt:
        return _opWithEqual(builder, bindings.obx_qb_string_greater);
      case ConditionOp.inside:
        return _inside(builder); // bindings.obx_qb_string_in
      default:
        throw Exception('Unsupported operation ${_op.toString()}');
    }
  }
}

class IntegerCondition extends PropertyCondition<int> {
  IntegerCondition(ConditionOp op, QueryProperty prop, int value, [int value2])
      : super(op, prop, value, value2);

  IntegerCondition.fromList(ConditionOp op, QueryProperty prop, List<int> list)
      : super.fromList(op, prop, list);

  int _op1(QueryBuilder builder, obx_qb_cond_operator_1_dart_t<int> func) {
    return func(builder._cBuilder, _property._propertyId, _value);
  }

  // ideally it should be implemented like this, but this doesn't work, TODO report to google, doesn't work with 2.6 yet
  /*
  int _opList<P extends NativeType>(QueryBuilder builder, obx_qb_cond_operator_in_dart_t<P> func) {

    int length = _list.length;
    final listPtr = allocate<P>(count: length);
    try {
      for (var i=0; i<length; i++) {
        listPtr[i] = _list[i] as int; // Error: Expected type 'P' to be a valid and instantiated subtype of 'NativeType'. // wtf? Compiler bug?
      }
      return func(builder._cBuilder, _property.propertyId, listPtr, length);
    }finally {
      free(listPtr);
    }
  }
  */

  // TODO replace nasty duplication with implementation above, when fix is in
  int _opList32(
      QueryBuilder builder, obx_qb_cond_operator_in_dart_t<Int32> func) {
    final length = _list.length;
    final listPtr = allocate<Int32>(count: length);
    try {
      for (var i = 0; i < length; i++) {
        listPtr[i] = _list[i];
      }
      return func(builder._cBuilder, _property._propertyId, listPtr, length);
    } finally {
      free(listPtr);
    }
  }

  // TODO replace duplication with implementation above, when fix is in
  int _opList64(
      QueryBuilder builder, obx_qb_cond_operator_in_dart_t<Int64> func) {
    final length = _list.length;
    final listPtr = allocate<Int64>(count: length);
    try {
      for (var i = 0; i < length; i++) {
        listPtr[i] = _list[i];
      }
      return func(builder._cBuilder, _property._propertyId, listPtr, length);
    } finally {
      free(listPtr);
    }
  }

  @override
  int apply(QueryBuilder builder, bool isRoot) {
    final c = tryApply(builder);
    if (c != 0) {
      return c;
    }

    switch (_op) {
      case ConditionOp.eq:
        return _op1(builder, bindings.obx_qb_int_equal);
      case ConditionOp.notEq:
        return _op1(builder, bindings.obx_qb_int_not_equal);
      case ConditionOp.gt:
        return _op1(builder, bindings.obx_qb_int_greater);
      case ConditionOp.lt:
        return _op1(builder, bindings.obx_qb_int_less);
      case ConditionOp.between:
        return bindings.obx_qb_int_between(
            builder._cBuilder, _property._propertyId, _value, _value2);
      case ConditionOp.inside:
        switch (_property._type) {
          case OBXPropertyType.Int:
            return _opList32(builder, bindings.obx_qb_int32_in);
          case OBXPropertyType.Long:
            return _opList64(builder, bindings.obx_qb_int64_in);
          default:
            throw Exception('Unsupported type for IN: ${_property._type}');
        }
        break;
      case ConditionOp.notIn:
        switch (_property._type) {
          case OBXPropertyType.Int:
            return _opList32(builder, bindings.obx_qb_int32_not_in);
          case OBXPropertyType.Long:
            return _opList64(builder, bindings.obx_qb_int64_not_in);
          default:
            throw Exception('Unsupported type for IN: ${_property._type}');
        }
        break;
      default:
        throw Exception('Unsupported operation ${_op.toString()}');
    }
  }
}

class DoubleCondition extends PropertyCondition<double> {
  DoubleCondition(
      ConditionOp op, QueryProperty prop, double value, double value2)
      : super(op, prop, value, value2) {
    assert(op != ConditionOp.eq,
        'Equality operator is not supported on floating point numbers - use between() instead.');
  }

  int _op1(QueryBuilder builder, obx_qb_cond_operator_1_dart_t<double> func) {
    return func(builder._cBuilder, _property._propertyId, _value);
  }

  @override
  int apply(QueryBuilder builder, bool isRoot) {
    final c = tryApply(builder);
    if (c != 0) {
      return c;
    }

    switch (_op) {
      case ConditionOp.gt:
        return _op1(builder, bindings.obx_qb_double_greater);
      case ConditionOp.lt:
        return _op1(builder, bindings.obx_qb_double_less);
      case ConditionOp.between:
        return bindings.obx_qb_double_between(
            builder._cBuilder, _property._propertyId, _value, _value2);
      default:
        throw Exception('Unsupported operation ${_op.toString()}');
    }
  }
}

class ConditionGroup extends Condition {
  final List<Condition> _conditions;
  final obx_qb_join_op_dart_t _func;

  ConditionGroup(this._conditions, this._func);

  @override
  int apply(QueryBuilder builder, bool isRoot) {
    final size = _conditions.length;

    if (size == 0) {
      return -1; // -1 instead of 0 which indicates an error
    } else if (size == 1) {
      return _conditions[0].apply(builder, isRoot);
    }

    final intArrayPtr = allocate<Int32>(count: size);
    try {
      for (var i = 0; i < size; ++i) {
        final cid = _conditions[i].apply(builder, false);
        if (cid == 0) {
          builder._throwExceptionIfNecessary();
          throw Exception(
              'Failed to create condition ' + _conditions[i].toString());
        }

        intArrayPtr[i] = cid;
      }

      // root All (AND) is implicit so no need to actually combine the conditions
      if (isRoot && this is ConditionGroupAll) {
        return -1; // no error but no condition ID either
      }

      return _func(builder._cBuilder, intArrayPtr, size);
    } finally {
      free(intArrayPtr);
    }
  }
}

class ConditionGroupAny extends ConditionGroup {
  ConditionGroupAny(conditions) : super(conditions, bindings.obx_qb_any);
}

class ConditionGroupAll extends ConditionGroup {
  ConditionGroupAll(conditions) : super(conditions, bindings.obx_qb_all);
}

class Query<T> {
  Pointer<Void> _cQuery;
<<<<<<< HEAD
  Store store;
  OBXFlatbuffersManager _fbManager;
  int entityId;

  // package private ctor
  Query._(this.store, this._fbManager, Pointer<Void> cBuilder, this.entityId) {
    _cQuery = checkObxPtr(bindings.obx_query_create(cBuilder), "create query");
=======
  final Store _store;
  final OBXFlatbuffersManager _fbManager;

  // package private ctor
  Query._(this._store, this._fbManager, Pointer<Void> cBuilder) {
    _cQuery = checkObxPtr(bindings.obx_query_create(cBuilder), 'create query');
>>>>>>> f464c828
  }

  int count() {
    final ptr = allocate<Uint64>(count: 1);
    try {
      checkObx(bindings.obx_query_count(_cQuery, ptr));
      return ptr.value;
    } finally {
      free(ptr);
    }
  }

  // TODO Document wrap with closure to fake auto close
  void close() {
    checkObx(bindings.obx_query_close(_cQuery));
  }

  T findFirst() {
    final list = find(offset: 0, limit: 1);
    return (list.isEmpty ? null : list[0]);
  }

  List<int> findIds({int offset = 0, int limit = 0}) {
    final idArrayPtr = checkObxPtr(
        bindings.obx_query_find_ids(_cQuery, offset, limit), 'find ids');
    try {
      final idArray = idArrayPtr.ref;
      return idArray.length == 0 ? <int>[] : idArray.items();
    } finally {
      bindings.obx_id_array_free(idArrayPtr);
    }
  }

  List<T> find({int offset = 0, int limit = 0}) {
    return store.runInTransaction(TxMode.Read, () {
      if (bindings.obx_supports_bytes_array() == 1) {
        final bytesArray = checkObxPtr(
            bindings.obx_query_find(_cQuery, offset, limit), 'find');
        try {
          return _fbManager.unmarshalArray(bytesArray);
        } finally {
          bindings.obx_bytes_array_free(bytesArray);
        }
      } else {
        final results = <T>[];
        final visitor = DataVisitor((Pointer<Uint8> dataPtr, int length) {
          final bytes = dataPtr.asTypedList(length);
          results.add(_fbManager.unmarshal(bytes));
          return true;
        });

        final err = bindings.obx_query_visit(
            _cQuery, visitor.fn, visitor.userData, offset, limit);
        visitor.close();
        checkObx(err);
        return results;
      }
    });
  }

  // For testing purposes
  String describe() {
    return cString(bindings.obx_query_describe(_cQuery));
  }

  // For testing purposes
  String describeParameters() {
    return cString(bindings.obx_query_describe_params(_cQuery));
  }

  /// Creates a property query for the given property [qp].
  ///
  /// Uses the same conditions as this query, but results only include the values of the given property.
  /// To obtain results cast the returned [PropertyQuery] to a specific type.
  ///
  /// ```dart
  /// var q = query.property(tInteger) as IntegerPropertyQuery;
  /// var results = q.find()
  /// ```
  ///
  /// Alternatively call a type-specific function.
  /// ```dart
  /// var q = query.integerProperty(tInteger);
  /// ```
  PQ property<PQ extends PropertyQuery>(QueryProperty qp) {
    if (OBXPropertyType.Bool <= qp._type && qp._type <= OBXPropertyType.Long) {
      return IntegerPropertyQuery(_cQuery, qp._propertyId, qp._type) as PQ;
    } else if (OBXPropertyType.Float == qp._type ||
        qp._type == OBXPropertyType.Double) {
      return DoublePropertyQuery(_cQuery, qp._propertyId, qp._type) as PQ;
    } else if (OBXPropertyType.String == qp._type) {
      return StringPropertyQuery(_cQuery, qp._propertyId, qp._type) as PQ;
    } else {
      throw Exception(
          'Property query: unsupported type (OBXPropertyType: ${qp._type})');
    }
  }

  IntegerPropertyQuery integerProperty(QueryProperty qp) {
    return property<IntegerPropertyQuery>(qp);
  }

  DoublePropertyQuery doubleProperty(QueryProperty qp) {
    return property<DoublePropertyQuery>(qp);
  }

  StringPropertyQuery stringProperty(QueryProperty qp) {
    return property<StringPropertyQuery>(qp);
  }
}<|MERGE_RESOLUTION|>--- conflicted
+++ resolved
@@ -565,7 +565,6 @@
 
 class Query<T> {
   Pointer<Void> _cQuery;
-<<<<<<< HEAD
   Store store;
   OBXFlatbuffersManager _fbManager;
   int entityId;
@@ -573,14 +572,6 @@
   // package private ctor
   Query._(this.store, this._fbManager, Pointer<Void> cBuilder, this.entityId) {
     _cQuery = checkObxPtr(bindings.obx_query_create(cBuilder), "create query");
-=======
-  final Store _store;
-  final OBXFlatbuffersManager _fbManager;
-
-  // package private ctor
-  Query._(this._store, this._fbManager, Pointer<Void> cBuilder) {
-    _cQuery = checkObxPtr(bindings.obx_query_create(cBuilder), 'create query');
->>>>>>> f464c828
   }
 
   int count() {
