--- conflicted
+++ resolved
@@ -1,20 +1,9 @@
-<<<<<<< HEAD
-import 'package:objectbox/src/bindings/constants.dart';
-=======
 import 'store.dart';
 import 'sync.dart';
->>>>>>> 4faf387c
 
 bool listContains<T>(List<T> list, T item) =>
     list.indexWhere((x) => x == item) != -1;
 
-<<<<<<< HEAD
-extension Indexer on int {
-  bool get isIndexer =>
-      this & OBXPropertyFlag.INDEXED == 8 ||
-      this & OBXPropertyFlag.UNIQUE == 32;
-}
-=======
 /// A list of observers of the Store.close() event.
 ///
 /// Keeping this a global variable instead of a store field to avoid exposing.
@@ -73,4 +62,9 @@
 }
 
 final syncOrObserversExclusive = SyncOrObserversExclusive();
->>>>>>> 4faf387c
+
+extension Indexer on int {
+  bool get isIndexer =>
+      this & OBXPropertyFlag.INDEXED == 8 ||
+      this & OBXPropertyFlag.UNIQUE == 32;
+}