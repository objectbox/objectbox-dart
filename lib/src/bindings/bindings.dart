--- conflicted
+++ resolved
@@ -19,14 +19,9 @@
       obx_int16_array_free,
       obx_int8_array_free,
       obx_double_array_free,
-<<<<<<< HEAD
-      obx_float_array_free,
-      obx_id_array_free;
-=======
       obx_float_array_free;
-  obx_free_t<OBX_bytes_array> obx_bytes_array_free;
-  obx_free_t<OBX_id_array> obx_id_array_free;
->>>>>>> 80cca767
+  obx_free_dart_t<OBX_bytes_array> obx_bytes_array_free;
+  obx_free_dart_t<OBX_id_array> obx_id_array_free;
 
   // error info
   int Function() obx_last_error_code;
@@ -159,13 +154,8 @@
     // common functions
     obx_version = _fn<obx_version_native_t>("obx_version").asFunction();
     obx_version_string = _fn<obx_version_string_native_t>("obx_version_string").asFunction();
-<<<<<<< HEAD
-    obx_bytes_array_free = _fn<obx_free_struct_native_t>("obx_bytes_array_free").asFunction();
-    obx_id_array_free = _fn<obx_free_struct_native_t>("obx_id_array_free").asFunction();
-=======
     obx_bytes_array_free = _fn<obx_free_t<OBX_bytes_array>>("obx_bytes_array_free").asFunction();
     obx_id_array_free = _fn<obx_free_t<OBX_id_array>>("obx_id_array_free").asFunction();
->>>>>>> 80cca767
     obx_string_array_free = _fn<obx_free_struct_native_t>("obx_string_array_free").asFunction();
     obx_int64_array_free = _fn<obx_free_struct_native_t>("obx_int64_array_free").asFunction();
     obx_int32_array_free = _fn<obx_free_struct_native_t>("obx_int32_array_free").asFunction();
