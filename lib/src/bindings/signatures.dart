import "dart:ffi";
import 'structs.dart';
import 'package:ffi/ffi.dart';

// ignore_for_file: non_constant_identifier_names

// common functions
typedef obx_version_native_t = Void Function(Pointer<Int32> major, Pointer<Int32> minor, Pointer<Int32> patch);
typedef obx_version_string_native_t = Pointer<Utf8> Function();
typedef obx_supports_bytes_array_native_t = Uint8 Function();

typedef obx_free_dart_t<T extends NativeType> = void Function(Pointer<T> ptr);
typedef obx_free_native_t<T extends NativeType> = Void Function(T ptr); // no Pointer<T>, code analysis fails on usage

typedef obx_data_visitor_native_t = Uint8 Function(Pointer<Void> user_data, Pointer<Uint8> data, IntPtr size);

// error info
typedef obx_last_error_code_native_t = Int32 Function();
typedef obx_last_error_message_native_t = Pointer<Utf8> Function();
typedef obx_last_error_secondary_native_t = Int32 Function();
typedef obx_last_error_clear_native_t = Void Function();

// schema model creation
typedef obx_model_native_t = Pointer<Void> Function();
typedef obx_model_free_native_t = Int32 Function(Pointer<Void>);
typedef obx_model_error_code_native_t = Int32 Function(Pointer<Void>);
typedef obx_model_error_message_native_t = Pointer<Utf8> Function(Pointer<Void>);
typedef obx_model_entity_native_t = Int32 Function(
    Pointer<Void> model, Pointer<Utf8> name, Uint32 entity_id, Uint64 entity_uid);
typedef obx_model_property_native_t = Int32 Function(
    Pointer<Void> model, Pointer<Utf8> name, Uint32 type, Uint32 property_id, Uint64 property_uid);
typedef obx_model_property_flags_native_t = Int32 Function(Pointer<Void> model, Uint32 flags);
typedef obx_model_entity_last_property_id_native_t = Int32 Function(
    Pointer<Void> model, Uint32 property_id, Uint64 property_uid);
typedef obx_model_last_entity_id_native_t = Int32 Function(Pointer<Void> model, Uint32 entity_id, Uint64 entity_uid);

// object store management
typedef obx_opt_native_t = Pointer<Void> Function();
typedef obx_opt_directory_native_t = Int32 Function(Pointer<Void> opt, Pointer<Utf8> dir);
typedef obx_opt_max_db_size_in_kb_native_t = Void Function(Pointer<Void> opt, Int32 size_in_kb);
typedef obx_opt_file_mode_native_t = Void Function(Pointer<Void> opt, Int32 file_mode);
typedef obx_opt_max_readers_native_t = Void Function(Pointer<Void> opt, Int32 max_readers);
typedef obx_opt_model_native_t = Int32 Function(Pointer<Void> opt, Pointer<Void> model);
typedef obx_store_open_native_t = Pointer<Void> Function(Pointer<Void> opt);
typedef obx_store_close_native_t = Int32 Function(Pointer<Void> store);

// transactions
typedef obx_txn_write_native_t = Pointer<Void> Function(Pointer<Void> store);
typedef obx_txn_read_native_t = Pointer<Void> Function(Pointer<Void> store);
typedef obx_txn_close_native_t = Int32 Function(Pointer<Void> txn);
typedef obx_txn_abort_native_t = Int32 Function(Pointer<Void> txn);
typedef obx_txn_success_native_t = Int32 Function(Pointer<Void> txn);
typedef obx_txn_mark_success_native_t = Int32 Function(Pointer<Void> txn, Uint8 wasSuccessful);

// box management
typedef obx_box_native_t = Pointer<Void> Function(Pointer<Void> store, Uint32 entity_id);
typedef obx_box_contains_native_t = Int32 Function(Pointer<Void> box, Uint64 id, Pointer<Uint8> out_contains);
typedef obx_box_contains_many_native_t = Int32 Function(
    Pointer<Void> box, Pointer<OBX_id_array> ids, Pointer<Uint8> out_contains);
typedef obx_box_get_native_t = Int32 Function(
    Pointer<Void> box, Uint64 id, Pointer<Pointer<Uint8>> data, Pointer<IntPtr> size);
typedef obx_box_get_many_native_t = Pointer<OBX_bytes_array> Function(Pointer<Void> box, Pointer<OBX_id_array> ids);
typedef obx_box_get_all_native_t = Pointer<OBX_bytes_array> Function(Pointer<Void> box);
typedef obx_box_visit_many_native_t = Int32 Function(Pointer<Void> box, Pointer<OBX_id_array> ids,
    Pointer<NativeFunction<obx_data_visitor_native_t>> visitor, Pointer<Void> user_data);
typedef obx_box_visit_all_native_t = Int32 Function(
    Pointer<Void> box, Pointer<NativeFunction<obx_data_visitor_native_t>> visitor, Pointer<Void> user_data);
typedef obx_box_id_for_put_native_t = Uint64 Function(Pointer<Void> box, Uint64 id_or_zero);
typedef obx_box_ids_for_put_native_t = Int32 Function(Pointer<Void> box, Uint64 count, Pointer<Uint64> out_first_id);
typedef obx_box_put_native_t = Int32 Function(
    Pointer<Void> box, Uint64 id, Pointer<Uint8> data, IntPtr size, Int32 mode);
typedef obx_box_put_many_native_t = Int32 Function(
    Pointer<Void> box, Pointer<OBX_bytes_array> objects, Pointer<Uint64> ids, Int32 mode);
typedef obx_box_remove_native_t = Int32 Function(Pointer<Void> box, Uint64 id);
typedef obx_box_remove_all_native_t = Int32 Function(Pointer<Void> box, Pointer<Uint64> removed);
typedef obx_box_remove_many_native_t = Int32 Function(
    Pointer<Void> box, Pointer<OBX_id_array> ids, Pointer<Uint64> removed);
typedef obx_box_count_native_t = Int32 Function(Pointer<Void> box, Uint64 limit, Pointer<Uint64> _count);
typedef obx_box_is_empty_native_t = Int32 Function(Pointer<Void> box, Pointer<Uint8> is_empty);

// no typedef for non-functions yet, see https://github.com/dart-lang/sdk/issues/2626
// typedef obx_err = Int32
// typedef Pointer<Int8> -> char[]
// typedef Pointer<Int32> -> int (e.g. obx_qb_cond);

// query builder
typedef obx_query_builder_native_t = Pointer<Void> Function(Pointer<Void> store, Uint32 entity_id);
typedef obx_query_builder_dart_t = Pointer<Void> Function(Pointer<Void> store, int entity_id);

typedef obx_qb_close_native_t = Int32 Function(Pointer<Void> builder);
typedef obx_qb_close_dart_t = int Function(Pointer<Void> builder);

typedef obx_qb_error_message_t = Pointer<Utf8> Function(Pointer<Void> builder);

typedef obx_qb_cond_operator_0_native_t = Int32 Function(Pointer<Void> builder, Uint32 property_id);
typedef obx_qb_cond_operator_0_dart_t = int Function(Pointer<Void> builder, int property_id);

typedef obx_qb_cond_operator_1_native_t<P> = Int32 Function(Pointer<Void> builder, Uint32 property_id, P value);
typedef obx_qb_cond_operator_1_dart_t<P> = int Function(Pointer<Void> builder, int property_id, P value);

typedef obx_qb_cond_operator_2_native_t<P> = Int32 Function(Pointer<Void> builder, Uint32 property_id, P v1, P v2);
typedef obx_qb_cond_operator_2_dart_t<P> = int Function(Pointer<Void> builder, int property_id, P v1, P v2);

typedef obx_qb_cond_operator_in_native_t<P extends NativeType> = Int32 Function(
    Pointer<Void> builder, Uint32 property_id, Pointer<P> values, Uint64 count);
typedef obx_qb_cond_operator_in_dart_t<P extends NativeType> = int Function(
    Pointer<Void> builder, int property_id, Pointer<P> values, int count);

typedef obx_qb_join_op_native_t = Int32 Function(Pointer<Void> builder, Pointer<Int32> cond_array, Uint64 count);
typedef obx_qb_join_op_dart_t = int Function(Pointer<Void> builder, Pointer<Int32> cond_array, int count);

typedef obx_qb_cond_string_op_1_native_t = Int32 Function(
    Pointer<Void> builder, Uint32 property_id, Pointer<Utf8> value, Int8 case_sensitive);
typedef obx_qb_cond_string_op_1_dart_t = int Function(
    Pointer<Void> builder, int property_id, Pointer<Utf8> value, int case_sensitive);

typedef obx_qb_string_lt_gt_op_native_t = Int32 Function(
    Pointer<Void> builder, Uint32 property_id, Pointer<Utf8> value, Int8 case_sensitive, Int8 with_equal);
typedef obx_qb_string_lt_gt_op_dart_t = int Function(
    Pointer<Void> builder, int property_id, Pointer<Utf8> value, int case_sensitive, int with_equal);

typedef obx_qb_string_in_native_t = Int32 Function(
    Pointer<Void> builder, Uint32 property_id, Pointer<Pointer<Utf8>> value, Uint64 count, Int8 case_sensitive);
typedef obx_qb_string_in_dart_t = int Function(
    Pointer<Void> builder, int property_id, Pointer<Pointer<Utf8>> value, int count, int case_sensitive);

typedef obx_qb_bytes_eq_native_t = Int32 Function(
    Pointer<Void> builder, Uint32 property_id, Pointer<Void> value, Uint64 size);
typedef obx_qb_bytes_eq_dart_t = int Function(Pointer<Void> builder, int property_id, Pointer<Void> value, int size);

typedef obx_qb_bytes_lt_gt_native_t = Int32 Function(
    Pointer<Void> builder, Uint32 property_id, Pointer<Void> value, Uint64 size, Int8 with_equal);
typedef obx_qb_bytes_lt_gt_dart_t = int Function(
    Pointer<Void> builder, int property_id, Pointer<Void> value, int size, int with_equal);

typedef obx_qb_param_alias_native_t = Int32 Function(Pointer<Void> builder, Pointer<Utf8> alias);
typedef obx_qb_param_alias_dart_t = int Function(Pointer<Void> builder, Pointer<Utf8> alias);

typedef obx_qb_order_native_t = Int32 Function(Pointer<Void> builder, Uint32 property_id, Uint32 flags);
typedef obx_qb_order_dart_t = int Function(Pointer<Void> builder, int property_id, int flags);

// query

typedef obx_query_t = Pointer<Void> Function(Pointer<Void> builder);

typedef obx_query_close_native_t = Int32 Function(Pointer<Void> query);
typedef obx_query_close_dart_t = int Function(Pointer<Void> query);

typedef obx_query_find_t<T> = Pointer<OBX_bytes_array> Function(Pointer<Void> query, T offset, T limit);
typedef obx_query_find_ids_t<T> = Pointer<OBX_id_array> Function(Pointer<Void> query, T offset, T limit);

typedef obx_query_count_native_t = Int32 Function(Pointer<Void> query, Pointer<Uint64> count);
typedef obx_query_count_dart_t = int Function(Pointer<Void> query, Pointer<Uint64> count);

typedef obx_query_describe_t = Pointer<Utf8> Function(Pointer<Void> query);

typedef obx_query_visit_native_t = Int32 Function(Pointer<Void> query,
    Pointer<NativeFunction<obx_data_visitor_native_t>> visitor, Pointer<Void> user_data, Uint64 offset, Uint64 limit);
typedef obx_query_visit_dart_t = int Function(Pointer<Void> query,
    Pointer<NativeFunction<obx_data_visitor_native_t>> visitor, Pointer<Void> user_data, int offset, int limit);

<<<<<<< HEAD
// observers

typedef obx_observer_t<U extends NativeType, T extends NativeType> = U Function(Pointer<Void> user_data, Pointer<Uint32> entity_id, T type_ids_count);
typedef obx_observer_single_type_t<U extends NativeType> = U Function(Pointer<Void> user_data);
typedef obx_observe_t = Pointer<Void> Function(Pointer<Void> store, Pointer<NativeFunction<obx_observer_t<Void, Uint32>>> callback, Pointer<Void> user_data);
typedef obx_observe_single_type_t<T> = Pointer<Void> Function(Pointer<Void> store, T entity_id, Pointer<NativeFunction<obx_observer_single_type_t<Void>>> callback, Pointer<Void> user_data);
typedef obx_observer_close_t<U extends NativeType> = U Function(Pointer<Void> observer);
=======
// query property

typedef obx_query_prop_t<T> = Pointer<Void> Function(Pointer<Void> query, T propertyId); // Uint32 -> int
typedef obx_query_prop_close_t<T> = T Function(Pointer<Void> query); // obx_err -> Int32 -> int
// note: can not use return type Pointer<T> as it throws off code analysis.
typedef obx_query_prop_find_native_t<T, V extends NativeType> = T Function(
    Pointer<Void> query, Pointer<V> value_if_null);
typedef obx_query_prop_distinct_t<T, V> = T Function(
    Pointer<Void> query, V distinct); // T = (Int32, int), V = (Int8, int)
typedef obx_query_prop_distinct2_t<T, V> = T Function(Pointer<Void> query, V distinct, V caseSensitive);
typedef obx_query_prop_op_t<T, V extends NativeType> = T Function(
    Pointer<Void> query, Pointer<V> outValue, Pointer<Int64> outCount);
>>>>>>> 27fd9a00

// Utilities

typedef obx_bytes_array_t<SizeT> = Pointer<OBX_bytes_array> Function(SizeT count);
typedef obx_bytes_array_set_t<Ret, SizeT> = Ret Function(
    Pointer<OBX_bytes_array> array, SizeT index, Pointer<Uint8> data, SizeT size);<|MERGE_RESOLUTION|>--- conflicted
+++ resolved
@@ -159,7 +159,6 @@
 typedef obx_query_visit_dart_t = int Function(Pointer<Void> query,
     Pointer<NativeFunction<obx_data_visitor_native_t>> visitor, Pointer<Void> user_data, int offset, int limit);
 
-<<<<<<< HEAD
 // observers
 
 typedef obx_observer_t<U extends NativeType, T extends NativeType> = U Function(Pointer<Void> user_data, Pointer<Uint32> entity_id, T type_ids_count);
@@ -167,7 +166,7 @@
 typedef obx_observe_t = Pointer<Void> Function(Pointer<Void> store, Pointer<NativeFunction<obx_observer_t<Void, Uint32>>> callback, Pointer<Void> user_data);
 typedef obx_observe_single_type_t<T> = Pointer<Void> Function(Pointer<Void> store, T entity_id, Pointer<NativeFunction<obx_observer_single_type_t<Void>>> callback, Pointer<Void> user_data);
 typedef obx_observer_close_t<U extends NativeType> = U Function(Pointer<Void> observer);
-=======
+
 // query property
 
 typedef obx_query_prop_t<T> = Pointer<Void> Function(Pointer<Void> query, T propertyId); // Uint32 -> int
@@ -180,7 +179,6 @@
 typedef obx_query_prop_distinct2_t<T, V> = T Function(Pointer<Void> query, V distinct, V caseSensitive);
 typedef obx_query_prop_op_t<T, V extends NativeType> = T Function(
     Pointer<Void> query, Pointer<V> outValue, Pointer<Int64> outCount);
->>>>>>> 27fd9a00
 
 // Utilities
 
