--- conflicted
+++ resolved
@@ -151,7 +151,6 @@
 typedef obx_query_visit_dart_t = int Function(
     Pointer<Void> query, Pointer<Void> visitor, Pointer<Void> user_data, int offset, int limit);
 
-<<<<<<< HEAD
 // query property
 typedef obx_query_prop_t<T> = Pointer<Void> Function(Pointer<Void> query, T propertyId); // Uint32 -> int
 typedef obx_query_prop_close_t<T> = T Function(Pointer<Void> query); // obx_err -> Int32 -> int
@@ -159,10 +158,9 @@
 typedef obx_query_prop_distinct_t<T, V> = T Function(Pointer<Void> query, V distinct); // T = (Int32, int), V = (Int8, int)
 typedef obx_query_prop_distinct2_t<T, V> = T Function(Pointer<Void> query, V distinct, V caseSensitive);
 typedef obx_query_prop_op_t<T, V> = T Function(Pointer<Void> query, Pointer<V> out);
-=======
+
 // Utilities
 
 typedef obx_bytes_array_t<SizeT> = Pointer<OBX_bytes_array> Function(SizeT count);
 typedef obx_bytes_array_set_t<Ret, SizeT> = Ret Function(
-    Pointer<OBX_bytes_array> array, SizeT index, Pointer<Uint8> data, SizeT size);
->>>>>>> 4621b387
+    Pointer<OBX_bytes_array> array, SizeT index, Pointer<Uint8> data, SizeT size);