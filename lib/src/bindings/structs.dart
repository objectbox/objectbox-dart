--- conflicted
+++ resolved
@@ -118,82 +118,6 @@
     return result;
   }
 
-<<<<<<< HEAD
-  get buffers => _buffers;
-}
-
-class OBX_int8_array extends Struct {
-  Pointer<Uint8> _itemsPtr;
-
-  @IntPtr() // size_t
-  int count;
-
-  List<int> items() => _itemsPtr.asTypedList(count);
-}
-
-class OBX_int16_array extends Struct {
-  Pointer<Uint16> _itemsPtr;
-
-  @IntPtr() // size_t
-  int count;
-
-  List<int> items() => _itemsPtr.asTypedList(count);
-}
-
-class OBX_int32_array extends Struct {
-  Pointer<Uint32> _itemsPtr;
-
-  @IntPtr() // size_t
-  int count;
-
-  List<int> items() => _itemsPtr.asTypedList(count);
-}
-
-class OBX_int64_array extends Struct {
-  Pointer<Uint64> _itemsPtr;
-
-  @IntPtr() // size_t
-  int count;
-
-  List<int> items() => _itemsPtr.asTypedList(count);
-}
-
-class OBX_string_array extends Struct {
-
-  Pointer<Pointer<Uint8>> _itemsPtr;
-
-  @IntPtr() // size_t
-  int count;
-
-  List<String> items() {
-    final list = <String>[];
-    for (int i=0; i<count; i++) {
-      list.add(Utf8.fromUtf8(_itemsPtr.elementAt(i).value.cast<Utf8>()));
-    }
-    return list;
-  }
-}
-
-class OBX_float_array extends Struct {
-
-  Pointer<Float> _itemsPtr;
-
-  @IntPtr() // size_t
-  int count;
-
-  List<double> items() => _itemsPtr.asTypedList(count);
-}
-
-
-class OBX_double_array extends Struct {
-
-  Pointer<Double> _itemsPtr;
-
-  @IntPtr() // size_t
-  int count;
-
-  List<double> items() => _itemsPtr.asTypedList(count);
-=======
   /// TODO: try this with new Dart 2.6 FFI... with the previous versions it was causing memory corruption issues.
   /// It's supposed to be used by PutMany()
 //  /// Create a dart-managed OBX_bytes_array.
@@ -236,5 +160,77 @@
 //    free(array._items);
 //    free(ptr);
 //  }
->>>>>>> 4621b387
+}
+
+class OBX_int8_array extends Struct {
+  Pointer<Uint8> _itemsPtr;
+
+  @IntPtr() // size_t
+  int count;
+
+  List<int> items() => _itemsPtr.asTypedList(count);
+}
+
+class OBX_int16_array extends Struct {
+  Pointer<Uint16> _itemsPtr;
+
+  @IntPtr() // size_t
+  int count;
+
+  List<int> items() => _itemsPtr.asTypedList(count);
+}
+
+class OBX_int32_array extends Struct {
+  Pointer<Uint32> _itemsPtr;
+
+  @IntPtr() // size_t
+  int count;
+
+  List<int> items() => _itemsPtr.asTypedList(count);
+}
+
+class OBX_int64_array extends Struct {
+  Pointer<Uint64> _itemsPtr;
+
+  @IntPtr() // size_t
+  int count;
+
+  List<int> items() => _itemsPtr.asTypedList(count);
+}
+
+class OBX_string_array extends Struct {
+
+  Pointer<Pointer<Uint8>> _itemsPtr;
+
+  @IntPtr() // size_t
+  int count;
+
+  List<String> items() {
+    final list = <String>[];
+    for (int i=0; i<count; i++) {
+      list.add(Utf8.fromUtf8(_itemsPtr.elementAt(i).value.cast<Utf8>()));
+    }
+    return list;
+  }
+}
+
+class OBX_float_array extends Struct {
+
+  Pointer<Float> _itemsPtr;
+
+  @IntPtr() // size_t
+  int count;
+
+  List<double> items() => _itemsPtr.asTypedList(count);
+}
+
+
+class OBX_double_array extends Struct {
+
+  Pointer<Double> _itemsPtr;
+
+  @IntPtr() // size_t
+  int count;
+
+  List<double> items() => _itemsPtr.asTypedList(count);
 }