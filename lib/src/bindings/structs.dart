--- conflicted
+++ resolved
@@ -1,11 +1,7 @@
 import 'dart:ffi';
 import "dart:typed_data" show Uint8List;
-<<<<<<< HEAD
 import "package:ffi/ffi.dart" show allocate, free, Utf8;
 
-=======
-import "package:ffi/ffi.dart" show allocate, free;
->>>>>>> bbd480da
 import '../common.dart';
 
 // Disable some linter rules for this file
