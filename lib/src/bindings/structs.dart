--- conflicted
+++ resolved
@@ -116,82 +116,6 @@
     return result;
   }
 
-<<<<<<< HEAD
-  get buffers => _buffers;
-}
-
-class OBX_int8_array extends Struct<OBX_int8_array> {
-  Pointer<Uint8> _itemsPtr;
-
-  @IntPtr() // size_t
-  int count;
-
-  List<int> items() => Uint64List.view(_itemsPtr.asExternalTypedData(count: count).buffer).toList();
-}
-
-class OBX_int16_array extends Struct<OBX_int16_array> {
-  Pointer<Uint16> _itemsPtr;
-
-  @IntPtr() // size_t
-  int count;
-
-  List<int> items() => Uint64List.view(_itemsPtr.asExternalTypedData(count: count).buffer).toList();
-}
-
-class OBX_int32_array extends Struct<OBX_int32_array> {
-  Pointer<Uint32> _itemsPtr;
-
-  @IntPtr() // size_t
-  int count;
-
-  List<int> items() => Uint64List.view(_itemsPtr.asExternalTypedData(count: count).buffer).toList();
-}
-
-class OBX_int64_array extends Struct<OBX_int64_array> {
-  Pointer<Uint64> _itemsPtr;
-
-  @IntPtr() // size_t
-  int count;
-
-  List<int> items() => Uint64List.view(_itemsPtr.asExternalTypedData(count: count).buffer).toList();
-}
-
-class OBX_string_array extends Struct<OBX_string_array> {
-
-  Pointer<Pointer<Uint8>> _itemsPtr;
-
-  @IntPtr() // size_t
-  int count;
-
-  List<String> items() {
-    final list = <String>[];
-    for (int i=0; i<count; i++) {
-      list.add(Utf8.fromUtf8(_itemsPtr.elementAt(i).load().cast<Utf8>()));
-    }
-    return list;
-  }
-}
-
-class OBX_float_array extends Struct<OBX_float_array> {
-
-  Pointer<Float> _itemsPtr;
-
-  @IntPtr() // size_t
-  int count;
-
-  List<double> items() => Float64List.view(_itemsPtr.asExternalTypedData(count: count).buffer).toList();
-}
-
-
-class OBX_double_array extends Struct<OBX_double_array> {
-
-  Pointer<Double> _itemsPtr;
-
-  @IntPtr() // size_t
-  int count;
-
-  List<double> items() => Float64List.view(_itemsPtr.asExternalTypedData(count: count).buffer).toList();
-=======
   /// TODO: try this with new Dart 2.6 FFI... with the previous versions it was causing memory corruption issues.
   /// It's supposed to be used by PutMany()
 //  /// Create a dart-managed OBX_bytes_array.
@@ -234,5 +158,77 @@
 //    array._items.free();
 //    ptr.free();
 //  }
->>>>>>> 80cca767
+}
+
+class OBX_int8_array extends Struct<OBX_int8_array> {
+  Pointer<Uint8> _itemsPtr;
+
+  @IntPtr() // size_t
+  int count;
+
+  List<int> items() => Uint64List.view(_itemsPtr.asExternalTypedData(count: count).buffer).toList();
+}
+
+class OBX_int16_array extends Struct<OBX_int16_array> {
+  Pointer<Uint16> _itemsPtr;
+
+  @IntPtr() // size_t
+  int count;
+
+  List<int> items() => Uint64List.view(_itemsPtr.asExternalTypedData(count: count).buffer).toList();
+}
+
+class OBX_int32_array extends Struct<OBX_int32_array> {
+  Pointer<Uint32> _itemsPtr;
+
+  @IntPtr() // size_t
+  int count;
+
+  List<int> items() => Uint64List.view(_itemsPtr.asExternalTypedData(count: count).buffer).toList();
+}
+
+class OBX_int64_array extends Struct<OBX_int64_array> {
+  Pointer<Uint64> _itemsPtr;
+
+  @IntPtr() // size_t
+  int count;
+
+  List<int> items() => Uint64List.view(_itemsPtr.asExternalTypedData(count: count).buffer).toList();
+}
+
+class OBX_string_array extends Struct<OBX_string_array> {
+
+  Pointer<Pointer<Uint8>> _itemsPtr;
+
+  @IntPtr() // size_t
+  int count;
+
+  List<String> items() {
+    final list = <String>[];
+    for (int i=0; i<count; i++) {
+      list.add(Utf8.fromUtf8(_itemsPtr.elementAt(i).load().cast<Utf8>()));
+    }
+    return list;
+  }
+}
+
+class OBX_float_array extends Struct<OBX_float_array> {
+
+  Pointer<Float> _itemsPtr;
+
+  @IntPtr() // size_t
+  int count;
+
+  List<double> items() => Float64List.view(_itemsPtr.asExternalTypedData(count: count).buffer).toList();
+}
+
+
+class OBX_double_array extends Struct<OBX_double_array> {
+
+  Pointer<Double> _itemsPtr;
+
+  @IntPtr() // size_t
+  int count;
+
+  List<double> items() => Float64List.view(_itemsPtr.asExternalTypedData(count: count).buffer).toList();
 }