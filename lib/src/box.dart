--- conflicted
+++ resolved
@@ -100,22 +100,6 @@
     return allPropVals.map((p) => p[_modelEntity.idPropName] as int).toList();
   }
 
-<<<<<<< HEAD
-  // TODO move to Store
-  Q _runInTransaction<Q>(bool readOnly, Q Function() fn) {
-    assert(readOnly); // TODO implement write transactions
-
-    Pointer<Void> txn = bindings.obx_txn_read(_store.ptr);
-    checkObxPtr(txn, "failed to created transaction");
-    try {
-      return fn();
-    } finally {
-      checkObx(bindings.obx_txn_close(txn));
-    }
-  }
-
-=======
->>>>>>> dd9e3b6d
   get(int id) {
     Pointer<Pointer<Void>> dataPtr = Pointer<Pointer<Void>>.allocate();
     Pointer<Int32> sizePtr = Pointer<Int32>.allocate();
