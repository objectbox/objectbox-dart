import "dart:ffi";

import 'package:objectbox/src/common.dart';

import "store.dart";
import "bindings/bindings.dart";
import "bindings/constants.dart";
import "bindings/flatbuffers.dart";
import "bindings/helpers.dart";
import "bindings/structs.dart";
import "modelinfo/index.dart";
import "query/index.dart";

enum _PutMode {
  Put,
  Insert,
  Update,
}

class Box<T> {
  Store _store;
  Pointer<Void> _cBox;
  ModelEntity _modelEntity;
  ObjectReader<T> _entityReader;
  OBXFlatbuffersManager _fbManager;

  Box(this._store) {
    EntityDefinition<T> entityDefs = _store.entityDef<T>();
    _modelEntity = entityDefs.getModel();
    _entityReader = entityDefs.reader;
    _fbManager = OBXFlatbuffersManager<T>(_modelEntity, entityDefs.writer);

    _cBox = bindings.obx_box(_store.ptr, _modelEntity.id.id);
    checkObxPtr(_cBox, "failed to create box");
  }

  _getOBXPutMode(_PutMode mode) {
    switch (mode) {
      case _PutMode.Put:
        return OBXPutMode.PUT;
      case _PutMode.Insert:
        return OBXPutMode.INSERT;
      case _PutMode.Update:
        return OBXPutMode.UPDATE;
    }
  }

  // if the respective ID property is given as null or 0, a newly assigned ID is returned, otherwise the existing ID is returned
  int put(T object, {_PutMode mode = _PutMode.Put}) {
    var propVals = _entityReader(object);
    if (propVals[_modelEntity.idPropName] == null || propVals[_modelEntity.idPropName] == 0) {
      final id = bindings.obx_box_id_for_put(_cBox, 0); // TODO check error if 0 was returned instead of an ID
      propVals[_modelEntity.idPropName] = id;
    }

    // put object into box and free the buffer
    ByteBuffer buffer = _fbManager.marshal(propVals);
    try {
      checkObx(bindings.obx_box_put(
          _cBox, propVals[_modelEntity.idPropName], buffer.voidPtr, buffer.size, _getOBXPutMode(mode)));
    } finally {
      buffer.free();
    }
    return propVals[_modelEntity.idPropName];
  }

  // only instances whose ID property ot null or 0 will be given a new, valid number for that. A list of the final IDs is returned
  List<int> putMany(List<T> objects, {_PutMode mode = _PutMode.Put}) {
    if (objects.isEmpty) return [];

    // read all property values and find number of instances where ID is missing
    var allPropVals = objects.map(_entityReader).toList();
    int missingIdsCount = 0;
    for (var instPropVals in allPropVals) {
      if (instPropVals[_modelEntity.idPropName] == null || instPropVals[_modelEntity.idPropName] == 0) {
        ++missingIdsCount;
      }
    }

    // generate new IDs for these instances and set them
    if (missingIdsCount != 0) {
      int nextId = 0;
      Pointer<Uint64> nextIdPtr = Pointer<Uint64>.allocate(count: 1);
      try {
        checkObx(bindings.obx_box_ids_for_put(_cBox, missingIdsCount, nextIdPtr));
        nextId = nextIdPtr.load<int>();
      } finally {
        nextIdPtr.free();
      }
      for (var instPropVals in allPropVals) {
        if (instPropVals[_modelEntity.idPropName] == null || instPropVals[_modelEntity.idPropName] == 0) {
          instPropVals[_modelEntity.idPropName] = nextId++;
        }
      }
    }

    // because obx_box_put_many also needs a list of all IDs of the elements to be put into the box,
    // generate this list now (only needed if not all IDs have been generated)
    Pointer<Uint64> allIdsMemory = Pointer<Uint64>.allocate(count: objects.length);
    try {
      for (int i = 0; i < allPropVals.length; ++i) {
        allIdsMemory.elementAt(i).store(allPropVals[i][_modelEntity.idPropName] as int);
      }

      // marshal all objects to be put into the box
      var putObjects = ByteBufferArray(allPropVals.map<ByteBuffer>(_fbManager.marshal).toList()).toOBXBytesArray();
      try {
        checkObx(bindings.obx_box_put_many(_cBox, putObjects.ptr, allIdsMemory, _getOBXPutMode(mode)));
      } finally {
        putObjects.free();
      }
    } finally {
      allIdsMemory.free();
    }
    return allPropVals.map((p) => p[_modelEntity.idPropName] as int).toList();
  }

  get(int id) {
    Pointer<Pointer<Void>> dataPtr = Pointer<Pointer<Void>>.allocate();
    Pointer<Int32> sizePtr = Pointer<Int32>.allocate();

    // get element with specified id from database
    return _store.runInTransaction(TxMode.Read, () {
      ByteBuffer buffer;
      try {
        checkObx(bindings.obx_box_get(_cBox, id, dataPtr, sizePtr));

        Pointer<Uint8> data = Pointer<Uint8>.fromAddress(dataPtr.load<Pointer<Void>>().address);
        var size = sizePtr.load<int>();

        // transform bytes from memory to Dart byte list
        buffer = ByteBuffer(data, size);
      } finally {
        dataPtr.free();
        sizePtr.free();
      }

      return _fbManager.unmarshal(buffer);
    });
  }

  List<T> _getMany(Pointer<Uint64> Function() cCall) {
    return _store.runInTransaction(TxMode.Read, () {
      // OBX_bytes_array*, has two Uint64 members (data and size)
      Pointer<Uint64> bytesArray = cCall();
      try {
        return _fbManager.unmarshalArray(bytesArray);
      } finally {
        bindings.obx_bytes_array_free(bytesArray);
      }
    });
  }

  // returns list of ids.length objects of type T, each corresponding to the location of its ID in the ids array. Non-existant IDs become null
  List<T> getMany(List<int> ids) {
    if (ids.isEmpty) return [];

    return OBX_id_array.executeWith(
        ids,
        (ptr) => _getMany(
            () => checkObxPtr(bindings.obx_box_get_many(_cBox, ptr), "failed to get many objects from box", true)));
  }

  List<T> getAll() {
    return _getMany(() => checkObxPtr(bindings.obx_box_get_all(_cBox), "failed to get all objects from box", true));
  }

<<<<<<< HEAD
  QueryBuilder query(Condition qc) => QueryBuilder<T>(_store, _fbManager, _modelEntity.id.id, qc);
=======
  int count({int limit: 0}) {
    Pointer<Uint64> _count = Pointer<Uint64>.allocate();
    try {
      checkObx(bindings.obx_box_count(_cBox, limit, _count));
      return _count.load<int>();
    } finally {
      _count.free();
    }
  }

  bool isEmpty() {
    Pointer<Uint8> _isEmpty = Pointer<Uint8>.allocate();
    try {
      checkObx(bindings.obx_box_is_empty(_cBox, _isEmpty));
      return _isEmpty.load<int>() > 0 ? true : false;
    } finally {
      _isEmpty.free();
    }
  }

  bool remove(int id) {
    try {
      checkObx(bindings.obx_box_remove(_cBox, id));
    } on ObjectBoxException catch (ex) {
      if (ex.raw_msg == "code 404") return false;
      else throw(ex);
    }
    return true;
  }

  int removeMany(List<int> ids) {
    Pointer<Uint64> _removedIds = Pointer<Uint64>.allocate();
    try {
      checkObx(bindings.obx_box_remove_many(_cBox, IDArray(ids).ptr, _removedIds));
      return _removedIds.load<int>();
    } finally {
      _removedIds.free();
    }
  }

  int removeAll() {
    Pointer<Uint64> _removedItems = Pointer<Uint64>.allocate();
    try {
      checkObx(bindings.obx_box_remove_all(_cBox, _removedItems));
      return _removedItems.load<int>();
    } finally {
      _removedItems.free();
    }
  }
>>>>>>> c30d800a

  get ptr => _cBox;

}<|MERGE_RESOLUTION|>--- conflicted
+++ resolved
@@ -1,7 +1,6 @@
 import "dart:ffi";
 
-import 'package:objectbox/src/common.dart';
-
+import 'common.dart';
 import "store.dart";
 import "bindings/bindings.dart";
 import "bindings/constants.dart";
@@ -165,9 +164,8 @@
     return _getMany(() => checkObxPtr(bindings.obx_box_get_all(_cBox), "failed to get all objects from box", true));
   }
 
-<<<<<<< HEAD
   QueryBuilder query(Condition qc) => QueryBuilder<T>(_store, _fbManager, _modelEntity.id.id, qc);
-=======
+
   int count({int limit: 0}) {
     Pointer<Uint64> _count = Pointer<Uint64>.allocate();
     try {
@@ -217,8 +215,6 @@
       _removedItems.free();
     }
   }
->>>>>>> c30d800a
 
   get ptr => _cBox;
-
 }