--- conflicted
+++ resolved
@@ -1,37 +1,19 @@
-<<<<<<< HEAD
 import 'dart:typed_data';
 
 import '../../flatbuffers/flat_buffers.dart' as fb;
-import 'modelentity.dart';
-=======
 import '../relations/to_one.dart';
 import '../store.dart';
 import 'modelentity.dart';
-
-typedef ObjectReader<T> = Map<String, dynamic> Function(T object);
-typedef ObjectWriter<T> = T Function(
-    Store store, Map<String, dynamic> properties);
-typedef ObjectGetId<T> = int /*?*/ Function(T object);
-typedef ObjectSetId<T> = void Function(T object, int id);
-typedef ObjectToOneRelations<T> = List<ToOne> Function(T object);
->>>>>>> b12a2a0f
 
 /// Used by the generated code as a container for model loading callables
 /// TODO change to an abstract class?
 class EntityDefinition<T> {
   final ModelEntity model;
-<<<<<<< HEAD
   final int Function(T, fb.Builder) objectToFB;
-  final T Function(Uint8List) objectFromFB;
+  final T Function(Store, Uint8List) objectFromFB;
   final int /*?*/ Function(T) getId;
   final void Function(T, int) setId;
-=======
-  final ObjectReader<T> reader;
-  final ObjectWriter<T> writer;
-  final ObjectGetId<T> getId;
-  final ObjectSetId<T> setId;
-  final ObjectToOneRelations<T> toOneRelations;
->>>>>>> b12a2a0f
+  final List<ToOne> Function(T) toOneRelations;
 
   const EntityDefinition(
       {/*required*/ this.model,
